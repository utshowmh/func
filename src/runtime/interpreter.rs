use std::io::stdin;

use crate::common::{
    ast::{
        AssignmentStatement, BinaryExpression, BlockExpression, BuiltinFunction,
        BuiltinFunctionStatement, CallExpression, ElseBlock, Expression, FunctionStatement,
        GroupExpression, IdentifierExpression, IfExpression, LetStatement, Program, Statement,
        UnaryExpression,
    },
    error::{Error, ErrorType},
    object::{Meta, Object},
    token::TokenType,
};

use super::environment::{FunctionBindings, VariableBindings};

#[derive(Default)]
pub struct Interpreter {
    variables: VariableBindings,
    functions: FunctionBindings,
}

impl Interpreter {
    pub fn new() -> Self {
        Self::default()
    }

    pub fn interpret(&mut self, program: Program) -> Result<(), Error> {
        for statement in program {
            self.execute_statement(statement)?;
        }
        Ok(())
    }

    fn execute_statement(&mut self, statement: Statement) -> Result<Object, Error> {
        match statement {
            Statement::Let(let_statement) => self.execute_let_statement(let_statement),

            Statement::Assignment(assignment_statement) => {
                self.execute_assignment_statement(assignment_statement)
            }

            Statement::Function(function_statement) => {
                self.define_function_statement(function_statement)
            }

            Statement::BuiltinFunction(builtin_function_statement) => {
                self.execute_builtin_function_statement(builtin_function_statement)
            }

            Statement::Expression(expression) => self.evaluate_expression(expression),
            _ => Ok(Object::Nil(Meta::default())),
        }
    }

    fn execute_let_statement(&mut self, let_statement: LetStatement) -> Result<Object, Error> {
        let identifier = let_statement.identifier;
        let value = self.evaluate_expression(let_statement.expression)?;
        self.variables.declare(identifier, value.clone());

        Ok(value)
    }

    fn execute_assignment_statement(
        &mut self,
        assignment_statement: AssignmentStatement,
    ) -> Result<Object, Error> {
        let identifier = assignment_statement.identifier;
        self.variables.get(identifier.clone())?;
        let value = self.evaluate_expression(assignment_statement.expression)?;
<<<<<<< HEAD
        self.variables.assign(identifier, value)?;

        Ok(())
    }

    fn execute_if_statement(&mut self, if_statement: IfStatement) -> Result<(), Error> {
        let condition = self.evaluate_expression(if_statement.condition)?;
        if condition.is_truthy() {
            self.execute_block_statement(if_statement.if_block)?;
        } else if let Some(else_block) = *if_statement.else_block {
            match else_block {
                ElseBlock::Block(block_statment) => self.execute_block_statement(block_statment)?,
                ElseBlock::If(if_statement) => self.execute_if_statement(if_statement)?,
            }
        }
=======
        self.variables.assign(identifier, value.clone())?;
>>>>>>> 6047cff4

        Ok(value)
    }

    fn define_function_statement(
        &mut self,
        function_statement: FunctionStatement,
    ) -> Result<Object, Error> {
        self.functions
            .put(function_statement.identifier.clone(), function_statement);
        Ok(Object::Nil(Meta::default()))
    }

    fn execute_function_statement(
        &mut self,
        arguments: Vec<Expression>,
        function_statement: FunctionStatement,
    ) -> Result<Object, Error> {
        let old_variables = self.variables.clone();

        for (identifier, argument) in function_statement.paramiters.iter().zip(arguments.iter()) {
            let value = self.evaluate_expression(argument.clone())?;
            self.variables.declare(identifier.clone(), value);
        }
        let return_value = self.evaluate_block_expression(function_statement.block)?;

        self.variables = old_variables;
        Ok(return_value)
    }

    fn execute_builtin_function_statement(
        &mut self,
        builtin_function_statement: BuiltinFunctionStatement,
    ) -> Result<Object, Error> {
        match builtin_function_statement.builtin_function {
            BuiltinFunction::Read => {
                let identifier = match builtin_function_statement.arguments[0].clone() {
                    Expression::Identifier(identifier) => identifier.identifier,
                    _ => panic!(), // We're never reaching this because we're 'eating' identifier token in parser.
                };
                let mut value = String::new();
                stdin().read_line(&mut value).unwrap();
                self.variables.assign(
                    identifier,
                    Object::String(value.trim().to_string(), Meta::default()),
                )?;
            }

            BuiltinFunction::Write => {
                for argument in builtin_function_statement.arguments {
                    print!("{}", self.evaluate_expression(argument)?);
                }
            }

            BuiltinFunction::Push => {
                let identifier = match builtin_function_statement.arguments[1].clone() {
                    Expression::Identifier(identifier) => identifier.identifier,
                    _ => panic!(), // We're never reaching this because we're 'eating' identifier token in parser.
                };
                let object =
                    self.evaluate_expression(builtin_function_statement.arguments[0].clone())?;
                let mut array = self.variables.get(identifier.clone())?;
                self.variables
                    .assign(identifier.clone(), array.push(object, identifier.position)?)?;
            }

            BuiltinFunction::Pop => {
                let identifier = match builtin_function_statement.arguments[0].clone() {
                    Expression::Identifier(identifier) => identifier.identifier,
                    _ => panic!(), // We're never reaching this because we're 'eating' identifier token in parser.
                };
                let mut array = self.variables.get(identifier.clone())?;
                self.variables
                    .assign(identifier.clone(), array.pop(identifier.position)?)?;
            }
        }

        Ok(Object::Nil(Meta::default()))
    }

    fn evaluate_if_expression(&mut self, if_statement: IfExpression) -> Result<Object, Error> {
        let condition = self.evaluate_expression(*if_statement.condition)?;
        if condition.is_truthy() {
            self.evaluate_block_expression(if_statement.if_block)
        } else if let Some(else_block) = *if_statement.else_block {
            match else_block {
                ElseBlock::Block(block_statment) => self.evaluate_block_expression(block_statment),
                ElseBlock::If(if_statement) => self.evaluate_if_expression(if_statement),
            }
        } else {
            Ok(Object::Nil(Meta::default()))
        }
    }

    fn evaluate_block_expression(
        &mut self,
        block_expression: BlockExpression,
    ) -> Result<Object, Error> {
        let old_variables = self.variables.clone();
        let mut return_value = Object::Nil(Meta::default());
        for statement in *block_expression.statements {
            if let Statement::Return(return_expression) = statement {
                return_value = self.evaluate_expression(return_expression)?;
                return_value.set_return();
                break;
            }
            return_value = self.execute_statement(statement.clone())?;
            if return_value.is_return() {
                break;
            }
        }
        self.variables = old_variables;
        Ok(return_value)
    }

    fn evaluate_expression(&mut self, expression: Expression) -> Result<Object, Error> {
        self.match_expression(expression)
    }

    fn evaluate_binary_expression(
        &mut self,
        binary_expression: BinaryExpression,
    ) -> Result<Object, Error> {
        let left = self.match_expression(*binary_expression.left)?;

        let right = self.match_expression(*binary_expression.right)?;

        match binary_expression.operator.ttype {
            TokenType::And => Ok(Object::Boolean(
                left.is_truthy() && right.is_truthy(),
                Meta::default(),
            )),

            TokenType::Or => Ok(Object::Boolean(
                left.is_truthy() || right.is_truthy(),
                Meta::default(),
            )),

            TokenType::EqualEqual => Ok(Object::Boolean(left == right, Meta::default())),

            TokenType::NotEqual => Ok(Object::Boolean(left != right, Meta::default())),

            TokenType::Greater => match (left, right) {
                (Object::Number(x, ..), Object::Number(y, ..)) => {
                    Ok(Object::Boolean(x > y, Meta::default()))
                }

                (Object::Boolean(..), Object::Boolean(..)) => Err(Error::new(
                    ErrorType::RuntimeError,
                    format!(
                        "Type mismatch, `{}` doesn't support `boolean` as it's operand",
                        binary_expression.operator.lexeme
                    ),
                    binary_expression.operator.position,
                )),

                (Object::String(x, ..), Object::String(y, ..)) => {
                    Ok(Object::String(x + &y, Meta::default()))
                }

                (Object::Nil(..), Object::Nil(..)) => Err(Error::new(
                    ErrorType::RuntimeError,
                    format!(
                        "Type mismatch, `{}` doesn't support `nil` as it's operand",
                        binary_expression.operator.lexeme
                    ),
                    binary_expression.operator.position,
                )),

                _ => Err(Error::new(
                    ErrorType::RuntimeError,
                    format!(
                        "Type mismatch, `{}` expects same type on both side",
                        binary_expression.operator.lexeme
                    ),
                    binary_expression.operator.position,
                )),
            },

            TokenType::GreaterEqual => match (left, right) {
                (Object::Number(x, ..), Object::Number(y, ..)) => {
                    Ok(Object::Boolean(x >= y, Meta::default()))
                }

                (Object::Boolean(..), Object::Boolean(..)) => Err(Error::new(
                    ErrorType::RuntimeError,
                    format!(
                        "Type mismatch, `{}` doesn't support `boolean` as it's operand",
                        binary_expression.operator.lexeme
                    ),
                    binary_expression.operator.position,
                )),

                (Object::String(x, ..), Object::String(y, ..)) => {
                    Ok(Object::String(x + &y, Meta::default()))
                }

                (Object::Nil(..), Object::Nil(..)) => Err(Error::new(
                    ErrorType::RuntimeError,
                    format!(
                        "Type mismatch, `{}` doesn't support `nil` as it's operand",
                        binary_expression.operator.lexeme
                    ),
                    binary_expression.operator.position,
                )),

                _ => Err(Error::new(
                    ErrorType::RuntimeError,
                    format!(
                        "Type mismatch, `{}` expects same type on both side",
                        binary_expression.operator.lexeme
                    ),
                    binary_expression.operator.position,
                )),
            },

            TokenType::Less => match (left, right) {
                (Object::Number(x, ..), Object::Number(y, ..)) => {
                    Ok(Object::Boolean(x < y, Meta::default()))
                }

                (Object::Boolean(..), Object::Boolean(..)) => Err(Error::new(
                    ErrorType::RuntimeError,
                    format!(
                        "Type mismatch, `{}` doesn't support `boolean` as it's operand",
                        binary_expression.operator.lexeme
                    ),
                    binary_expression.operator.position,
                )),

                (Object::String(x, ..), Object::String(y, ..)) => {
                    Ok(Object::String(x + &y, Meta::default()))
                }

                (Object::Nil(..), Object::Nil(..)) => Err(Error::new(
                    ErrorType::RuntimeError,
                    format!(
                        "Type mismatch, `{}` doesn't support `nil` as it's operand",
                        binary_expression.operator.lexeme
                    ),
                    binary_expression.operator.position,
                )),

                _ => Err(Error::new(
                    ErrorType::RuntimeError,
                    format!(
                        "Type mismatch, `{}` expects same type on both side",
                        binary_expression.operator.lexeme
                    ),
                    binary_expression.operator.position,
                )),
            },

            TokenType::LessEqual => match (left, right) {
                (Object::Number(x, ..), Object::Number(y, ..)) => {
                    Ok(Object::Boolean(x <= y, Meta::default()))
                }

                (Object::Boolean(..), Object::Boolean(..)) => Err(Error::new(
                    ErrorType::RuntimeError,
                    format!(
                        "Type mismatch, `{}` doesn't support `boolean` as it's operand",
                        binary_expression.operator.lexeme
                    ),
                    binary_expression.operator.position,
                )),

                (Object::String(x, ..), Object::String(y, ..)) => {
                    Ok(Object::String(x + &y, Meta::default()))
                }

                (Object::Nil(..), Object::Nil(..)) => Err(Error::new(
                    ErrorType::RuntimeError,
                    format!(
                        "Type mismatch, `{}` doesn't support `nil` as it's operand",
                        binary_expression.operator.lexeme
                    ),
                    binary_expression.operator.position,
                )),

                _ => Err(Error::new(
                    ErrorType::RuntimeError,
                    format!(
                        "Type mismatch, `{}` expects same type on both side",
                        binary_expression.operator.lexeme
                    ),
                    binary_expression.operator.position,
                )),
            },

            TokenType::Plus => match (left, right) {
                (Object::Number(x, ..), Object::Number(y, ..)) => {
                    Ok(Object::Number(x + y, Meta::default()))
                }

                (Object::Boolean(..), Object::Boolean(..)) => Err(Error::new(
                    ErrorType::RuntimeError,
                    format!(
                        "Type mismatch, `{}` doesn't support `boolean` as it's operand",
                        binary_expression.operator.lexeme
                    ),
                    binary_expression.operator.position,
                )),

                (Object::String(x, ..), Object::String(y, ..)) => {
                    Ok(Object::String(x + &y, Meta::default()))
                }

                (Object::Nil(..), Object::Nil(..)) => Err(Error::new(
                    ErrorType::RuntimeError,
                    format!(
                        "Type mismatch, `{}` doesn't support `nil` as it's operand",
                        binary_expression.operator.lexeme
                    ),
                    binary_expression.operator.position,
                )),

                _ => Err(Error::new(
                    ErrorType::RuntimeError,
                    format!(
                        "Type mismatch, `{}` expects same type on both side",
                        binary_expression.operator.lexeme
                    ),
                    binary_expression.operator.position,
                )),
            },

            TokenType::Minus => match (left, right) {
                (Object::Number(x, ..), Object::Number(y, ..)) => {
                    Ok(Object::Number(x - y, Meta::default()))
                }

                (Object::Boolean(..), Object::Boolean(..)) => Err(Error::new(
                    ErrorType::RuntimeError,
                    format!(
                        "Type mismatch, `{}` doesn't support `boolean` as it's operand",
                        binary_expression.operator.lexeme
                    ),
                    binary_expression.operator.position,
                )),

                (Object::String(..), Object::String(..)) => Err(Error::new(
                    ErrorType::RuntimeError,
                    format!(
                        "Type mismatch, `{}` doesn't support `string` as it's operand",
                        binary_expression.operator.lexeme
                    ),
                    binary_expression.operator.position,
                )),

                (Object::Nil(..), Object::Nil(..)) => Err(Error::new(
                    ErrorType::RuntimeError,
                    format!(
                        "Type mismatch, `{}` doesn't support `nil` as it's operand",
                        binary_expression.operator.lexeme
                    ),
                    binary_expression.operator.position,
                )),

                _ => Err(Error::new(
                    ErrorType::RuntimeError,
                    format!(
                        "Type mismatch, `{}` expects same type on both side",
                        binary_expression.operator.lexeme
                    ),
                    binary_expression.operator.position,
                )),
            },

            TokenType::Star => match (left, right) {
                (Object::Number(x, ..), Object::Number(y, ..)) => {
                    Ok(Object::Number(x * y, Meta::default()))
                }

                (Object::Boolean(..), Object::Boolean(..)) => Err(Error::new(
                    ErrorType::RuntimeError,
                    format!(
                        "Type mismatch, `{}` doesn't support `boolean` as it's operand",
                        binary_expression.operator.lexeme
                    ),
                    binary_expression.operator.position,
                )),

                (Object::String(..), Object::String(..)) => Err(Error::new(
                    ErrorType::RuntimeError,
                    format!(
                        "Type mismatch, `{}` doesn't support `string` as it's operand",
                        binary_expression.operator.lexeme
                    ),
                    binary_expression.operator.position,
                )),

                (Object::Nil(..), Object::Nil(..)) => Err(Error::new(
                    ErrorType::RuntimeError,
                    format!(
                        "Type mismatch, `{}` doesn't support `nil` as it's operand",
                        binary_expression.operator.lexeme
                    ),
                    binary_expression.operator.position,
                )),

                _ => Err(Error::new(
                    ErrorType::RuntimeError,
                    format!(
                        "Type mismatch, `{}` expects same type on both side",
                        binary_expression.operator.lexeme
                    ),
                    binary_expression.operator.position,
                )),
            },

            TokenType::Slash => match (left, right) {
                (Object::Number(x, ..), Object::Number(y, ..)) => {
                    Ok(Object::Number(x / y, Meta::default()))
                }

                (Object::Boolean(..), Object::Boolean(..)) => Err(Error::new(
                    ErrorType::RuntimeError,
                    format!(
                        "Type mismatch, `{}` doesn't support `boolean` as it's operand",
                        binary_expression.operator.lexeme
                    ),
                    binary_expression.operator.position,
                )),

                (Object::String(..), Object::String(..)) => Err(Error::new(
                    ErrorType::RuntimeError,
                    format!(
                        "Type mismatch, `{}` doesn't support `string` as it's operand",
                        binary_expression.operator.lexeme
                    ),
                    binary_expression.operator.position,
                )),

                (Object::Nil(..), Object::Nil(..)) => Err(Error::new(
                    ErrorType::RuntimeError,
                    format!(
                        "Type mismatch, `{}` doesn't support `nil` as it's operand",
                        binary_expression.operator.lexeme
                    ),
                    binary_expression.operator.position,
                )),

                _ => Err(Error::new(
                    ErrorType::RuntimeError,
                    format!(
                        "Type mismatch, `{}` expects same type on both side",
                        binary_expression.operator.lexeme
                    ),
                    binary_expression.operator.position,
                )),
            },

            TokenType::Modulo => match (left, right) {
                (Object::Number(x, ..), Object::Number(y, ..)) => {
                    Ok(Object::Number(x % y, Meta::default()))
                }

                (Object::String(..), Object::String(..)) => Err(Error::new(
                    ErrorType::RuntimeError,
                    format!(
                        "Type mismatch, `{}` doesn't support `string` as it's operand",
                        binary_expression.operator.lexeme
                    ),
                    binary_expression.operator.position,
                )),

                (Object::Nil(..), Object::Nil(..)) => Err(Error::new(
                    ErrorType::RuntimeError,
                    format!(
                        "Type mismatch, `{}` doesn't support `nil` as it's operand",
                        binary_expression.operator.lexeme
                    ),
                    binary_expression.operator.position,
                )),

                _ => Err(Error::new(
                    ErrorType::RuntimeError,
                    format!(
                        "Type mismatch, `{}` expects same type on both side",
                        binary_expression.operator.lexeme
                    ),
                    binary_expression.operator.position,
                )),
            },

            _ => Err(Error::new(
                ErrorType::RuntimeError,
                format!(
                    "`{}` is not a binary operator.",
                    binary_expression.operator.lexeme
                ),
                binary_expression.operator.position,
            )),
        }
    }

    fn evaluate_unary_expression(
        &mut self,
        unary_expression: UnaryExpression,
    ) -> Result<Object, Error> {
        let right = self.match_expression(*unary_expression.right)?;

        match unary_expression.operator.ttype {
            TokenType::Not => Ok(Object::Boolean(!right.is_truthy(), Meta::default())),

            TokenType::Minus => match right {
                Object::Number(x, ..) => Ok(Object::Number(x * -1., Meta::default())),

                Object::Boolean(..) => Err(Error::new(
                    ErrorType::RuntimeError,
                    format!(
                        "Type mismatch, `{}` does not support `boolean` as it's operand",
                        unary_expression.operator.lexeme
                    ),
                    unary_expression.operator.position,
                )),

                Object::String(..) => Err(Error::new(
                    ErrorType::RuntimeError,
                    format!(
                        "Type mismatch, `{}` does not support `string` as it's operand",
                        unary_expression.operator.lexeme
                    ),
                    unary_expression.operator.position,
                )),

                Object::Nil(..) => Err(Error::new(
                    ErrorType::RuntimeError,
                    format!(
                        "Type mismatch, `{}` does not support `nil` as it's operand",
                        unary_expression.operator.lexeme
                    ),
                    unary_expression.operator.position,
                )),

                Object::Array(..) => Err(Error::new(
                    ErrorType::RuntimeError,
                    format!(
                        "Type mismatch, `{}` does not support `array` as it's operand",
                        unary_expression.operator.lexeme
                    ),
                    unary_expression.operator.position,
                )),
            },

            _ => Err(Error::new(
                ErrorType::RuntimeError,
                format!(
                    "`{}` is not a unary operator.",
                    unary_expression.operator.lexeme
                ),
                unary_expression.operator.position,
            )),
        }
    }

    fn evaluate_group_expression(
        &mut self,
        group_expression: GroupExpression,
    ) -> Result<Object, Error> {
        let value = self.evaluate_expression(*group_expression.child)?;
        Ok(value)
    }

    fn evaluate_call_expression(
        &mut self,
        call_expression: CallExpression,
    ) -> Result<Object, Error> {
        let function_statement = self.functions.get(call_expression.identifier.clone())?;
        let paramiters = function_statement.paramiters.len();
        let arguments = call_expression.arguments.len();
        if paramiters != arguments {
            return Err(Error::new(
                ErrorType::RuntimeError,
                format!("Expected {} arguments, got {}", paramiters, arguments),
                call_expression.identifier.position,
            ));
        } else {
            self.execute_function_statement(call_expression.arguments, function_statement)
        }
    }

    fn evaluate_identifier_expression(
        &self,
        identifier_expression: IdentifierExpression,
    ) -> Result<Object, Error> {
        self.variables.get(identifier_expression.identifier)
    }

    fn match_expression(&mut self, expression: Expression) -> Result<Object, Error> {
        match expression {
            Expression::Binary(binary_expression) => {
                self.evaluate_binary_expression(binary_expression)
            }

            Expression::Unary(unary_expression) => self.evaluate_unary_expression(unary_expression),

            Expression::Group(group_expression) => self.evaluate_group_expression(group_expression),

            Expression::Call(call_expression) => self.evaluate_call_expression(call_expression),

            Expression::Identifier(identifier_expression) => {
                Ok(self.evaluate_identifier_expression(identifier_expression)?)
            }

            Expression::Block(block_expression) => self.evaluate_block_expression(block_expression),

            Expression::If(if_expression) => self.evaluate_if_expression(if_expression),

            Expression::Literal(literal_expression) => {
                if let Some(object) = literal_expression.object.literal {
                    Ok(object)
                } else {
                    Ok(Object::Nil(Meta::default()))
                }
            }

            Expression::Array(array_expression) => {
                let mut objects = Vec::new();
                for object in array_expression.objects {
                    if let Some(object) = object.literal {
                        objects.push(object)
                    }
                }
                Ok(Object::Array(objects, Meta::default()))
            }
        }
    }
}<|MERGE_RESOLUTION|>--- conflicted
+++ resolved
@@ -68,25 +68,7 @@
         let identifier = assignment_statement.identifier;
         self.variables.get(identifier.clone())?;
         let value = self.evaluate_expression(assignment_statement.expression)?;
-<<<<<<< HEAD
-        self.variables.assign(identifier, value)?;
-
-        Ok(())
-    }
-
-    fn execute_if_statement(&mut self, if_statement: IfStatement) -> Result<(), Error> {
-        let condition = self.evaluate_expression(if_statement.condition)?;
-        if condition.is_truthy() {
-            self.execute_block_statement(if_statement.if_block)?;
-        } else if let Some(else_block) = *if_statement.else_block {
-            match else_block {
-                ElseBlock::Block(block_statment) => self.execute_block_statement(block_statment)?,
-                ElseBlock::If(if_statement) => self.execute_if_statement(if_statement)?,
-            }
-        }
-=======
         self.variables.assign(identifier, value.clone())?;
->>>>>>> 6047cff4
 
         Ok(value)
     }
