--- conflicted
+++ resolved
@@ -71,13 +71,8 @@
 
     pub fn is_truthy(&self) -> bool {
         match self {
-<<<<<<< HEAD
-            Self::Boolean(boolean) => *boolean,
-            Self::Nil => false,
-=======
             Self::Boolean(boolean, ..) => boolean.clone(),
             Self::Nil(..) => false,
->>>>>>> 6047cff4
             _ => true,
         }
     }
